# Changelog

## 0.20.0

*TBD*

BREAKING CHANGES
* Change default ports from 466xx to 266xx

## 0.19.0

*June 13, 2018*

BREAKING CHANGES
* msg.GetSignBytes() now returns bech32-encoded addresses in all cases
* [lcd] REST end-points now include gas

FEATURES
* [x/auth] Added AccountNumbers to BaseAccount and StdTxs to allow for replay protection with account pruning

IMPROVEMENTS
* export command now writes current validator set for Tendermint
* [tests] Application module tests now use a mock application
* [gaiacli] Fix error message when account isn't found when running gaiacli account
* [lcd] refactored to eliminate use of global variables, and interdependent tests
* [x/stake] More stake tests added to test ByPower index

FIXES
* Fixes consensus fault on testnet - see postmortem [here](https://github.com/cosmos/cosmos-sdk/issues/1197#issuecomment-396823021)
* [x/stake] bonded inflation removed, non-bonded inflation partially implemented
* [lcd] Switch to bech32 for addresses on all human readable inputs and outputs
* [lcd] fixed tx indexing/querying
* [cli] Added `--gas` flag to specify transaction gas limit
* [gaia] Registered slashing message handler
* [x/slashing] Set signInfo.StartHeight correctly for newly bonded validators

FEATURES
* [docs] Reorganize documentation
* [docs] Update staking spec, create WIP spec for slashing, and fees

<<<<<<< HEAD
## 0.18.0 
=======
*June 9, 2018*
>>>>>>> cc11bd22

BREAKING CHANGES

* [stake] candidate -> validator throughout (details in refactor comment)
* [stake] delegate-bond -> delegation throughout
* [stake] `gaiacli query validator` takes and argument instead of using the `--address-candidate` flag
* [stake] introduce `gaiacli query delegations`
* [stake] staking refactor
  * ValidatorsBonded store now take sorted pubKey-address instead of validator owner-address,
    is sorted like Tendermint by pk's address
  * store names more understandable
  * removed temporary ToKick store, just needs a local map!
  * removed distinction between candidates and validators
    * everything is now a validator
    * only validators with a status == bonded are actively validating/receiving rewards
  * Introduction of Unbonding fields, lowlevel logic throughout (not fully implemented with queue)
  * Introduction of PoolShares type within validators,
    replaces three rational fields (BondedShares, UnbondingShares, UnbondedShares
* [x/auth] move stuff specific to auth anteHandler to the auth module rather than the types folder. This includes:
  * StdTx (and its related stuff i.e. StdSignDoc, etc)
  * StdFee
  * StdSignature
  * Account interface
  * Related to this organization, I also:
* [x/auth] got rid of AccountMapper interface (in favor of the struct already in auth module)
* [x/auth] removed the FeeHandler function from the AnteHandler, Replaced with FeeKeeper
* [x/auth] Removed GetSignatures() from Tx interface (as different Tx styles might use something different than StdSignature)
* [store] Removed SubspaceIterator and ReverseSubspaceIterator from KVStore interface and replaced them with helper functions in /types
* [cli] rearranged commands under subcommands
* [stake] remove Tick and add EndBlocker
* Switch to bech32cosmos on all human readable inputs and outputs


FEATURES

* [x/auth] Added ability to change pubkey to auth module
* [baseapp] baseapp now has settable functions for filtering peers by address/port & public key
* [sdk] Gas consumption is now measured as transactions are executed
  * Transactions which run out of gas stop execution and revert state changes
  * A "simulate" query has been added to determine how much gas a transaction will need
  * Modules can include their own gas costs for execution of particular message types
* [stake] Seperation of fee distribution to a new module
* [stake] Creation of a validator/delegation generics in `/types`
* [stake] Helper Description of the store in x/stake/store.md
* [stake] removed use of caches in the stake keeper
* [stake] Added REST API
* [Makefile] Added terraform/ansible playbooks to easily create remote testnets on Digital Ocean


BUG FIXES

* [stake] staking delegator shares exchange rate now relative to equivalent-bonded-tokens the validator has instead of bonded tokens
  ^ this is important for unbonded validators in the power store!
* [cli] fixed cli-bash tests
* [ci] added cli-bash tests
* [basecoin] updated basecoin for stake and slashing
* [docs] fixed references to old cli commands
* [docs] Downgraded Swagger to v2 for downstream compatibility
* auto-sequencing transactions correctly
* query sequence via account store
* fixed duplicate pub_key in stake.Validator
* Auto-sequencing now works correctly
* [gaiacli] Fix error message when account isn't found when running gaiacli account


## 0.17.5

*June 5, 2018*

Update to Tendermint v0.19.9 (Fix evidence reactor, mempool deadlock, WAL panic,
memory leak)

## 0.17.4

*May 31, 2018*

Update to Tendermint v0.19.7 (WAL fixes and more)

## 0.17.3

*May 29, 2018*

Update to Tendermint v0.19.6 (fix fast-sync halt)

## 0.17.5

*June 5, 2018*

Update to Tendermint v0.19.9 (Fix evidence reactor, mempool deadlock, WAL panic,
memory leak)

## 0.17.4

*May 31, 2018*

Update to Tendermint v0.19.7 (WAL fixes and more)

## 0.17.3

*May 29, 2018*

Update to Tendermint v0.19.6 (fix fast-sync halt)

## 0.17.2

_May 20, 2018_

Update to Tendermint v0.19.5 (reduce WAL use, bound the mempool and some rpcs, improve logging)

## 0.17.1 (May 17, 2018)

Update to Tendermint v0.19.4 (fixes a consensus bug and improves logging)

## 0.17.0 (May 15, 2018)

BREAKING CHANGES

* [stake] MarshalJSON -> MarshalBinary
* Queries against the store must be prefixed with the path "/store"

FEATURES

* [gaiacli] Support queries for candidates, delegator-bonds
* [gaiad] Added `gaiad export` command to export current state to JSON
* [x/bank] Tx tags with sender/recipient for indexing & later retrieval
* [x/stake] Tx tags with delegator/candidate for delegation & unbonding, and candidate info for declare candidate / edit validator

IMPROVEMENTS

* [gaiad] Update for Tendermint v0.19.3 (improve `/dump_consensus_state` and add
  `/consensus_state`)
* [spec/ibc] Added spec!
* [spec/stake] Cleanup structure, include details about slashing and
  auto-unbonding
* [spec/governance] Fixup some names and pseudocode
* NOTE: specs are still a work-in-progress ...

BUG FIXES

* Auto-sequencing now works correctly


## 0.16.0 (May 14th, 2018)

BREAKING CHANGES

* Move module REST/CLI packages to x/[module]/client/rest and x/[module]/client/cli
* Gaia simple-staking bond and unbond functions replaced
* [stake] Delegator bonds now store the height at which they were updated
* All module keepers now require a codespace, see basecoin or democoin for usage
* Many changes to names throughout
  * Type as a prefix naming convention applied (ex. BondMsg -> MsgBond)
  * Removed redundancy in names (ex. stake.StakeKeeper -> stake.Keeper)
* Removed SealedAccountMapper
* gaiad init now requires use of `--name` flag
* Removed Get from Msg interface
* types/rational now extends big.Rat

FEATURES:

* Gaia stake commands include, CreateValidator, EditValidator, Delegate, Unbond
* MountStoreWithDB without providing a custom store works.
* Repo is now lint compliant / GoMetaLinter with tendermint-lint integrated into CI
* Better key output, pubkey go-amino hex bytes now output by default
* gaiad init overhaul
  * Create genesis transactions with `gaiad init gen-tx`
  * New genesis account keys are automatically added to the client keybase (introduce `--client-home` flag)
  * Initialize with genesis txs using `--gen-txs` flag
* Context now has access to the application-configured logger
* Add (non-proof) subspace query helper functions
* Add more staking query functions: candidates, delegator-bonds

BUG FIXES

* Gaia now uses stake, ported from github.com/cosmos/gaia


## 0.15.1 (April 29, 2018)

IMPROVEMENTS:

* Update Tendermint to v0.19.1 (includes many rpc fixes)


## 0.15.0 (April 29, 2018)

NOTE: v0.15.0 is a large breaking change that updates the encoding scheme to use
[Amino](github.com/tendermint/go-amino).

For details on how this changes encoding for public keys and addresses,
see the [docs](https://github.com/tendermint/tendermint/blob/v0.19.1/docs/specification/new-spec/encoding.md#public-key-cryptography).

BREAKING CHANGES

* Remove go-wire, use go-amino
* [store] Add `SubspaceIterator` and `ReverseSubspaceIterator` to `KVStore` interface
* [basecoin] NewBasecoinApp takes a `dbm.DB` and uses namespaced DBs for substores

FEATURES:

* Add CacheContext
* Add auto sequencing to client
* Add FeeHandler to ante handler

BUG FIXES

* MountStoreWithDB without providing a custom store works.

## 0.14.1 (April 9, 2018)

BUG FIXES

* [gaiacli] Fix all commands (just a duplicate of basecli for now)

## 0.14.0 (April 9, 2018)

BREAKING CHANGES:

* [client/builder] Renamed to `client/core` and refactored to use a CoreContext
  struct
* [server] Refactor to improve useability and de-duplicate code
* [types] `Result.ToQuery -> Error.QueryResult`
* [makefile] `make build` and `make install` only build/install `gaiacli` and
  `gaiad`. Use `make build_examples` and `make install_examples` for
  `basecoind/basecli` and `democoind/democli`
* [staking] Various fixes/improvements

FEATURES:

* [democoin] Added Proof-of-Work module

BUG FIXES

* [client] Reuse Tendermint RPC client to avoid excessive open files
* [client] Fix setting log level
* [basecoin] Sort coins in genesis

## 0.13.1 (April 3, 2018)

BUG FIXES

* [x/ibc] Fix CLI and relay for IBC txs
* [x/stake] Various fixes/improvements

## 0.13.0 (April 2, 2018)

BREAKING CHANGES

* [basecoin] Remove cool/sketchy modules -> moved to new `democoin`
* [basecoin] NewBasecoinApp takes a `map[string]dbm.DB` as temporary measure
  to allow mounting multiple stores with their own DB until they can share one
* [x/staking] Renamed to `simplestake`
* [builder] Functions don't take `passphrase` as argument
* [server] GenAppParams returns generated seed and address
* [basecoind] `init` command outputs JSON of everything necessary for testnet
* [basecoind] `basecoin.db -> data/basecoin.db`
* [basecli] `data/keys.db -> keys/keys.db`

FEATURES

* [types] `Coin` supports direct arithmetic operations
* [basecoind] Add `show_validator` and `show_node_id` commands
* [x/stake] Initial merge of full staking module!
* [democoin] New example application to demo custom modules

IMPROVEMENTS

* [makefile] `make install`
* [testing] Use `/tmp` for directories so they don't get left in the repo

BUG FIXES

* [basecoin] Allow app to be restarted
* [makefile] Fix build on Windows
* [basecli] Get confirmation before overriding key with same name

## 0.12.0 (March 27 2018)

BREAKING CHANGES

* Revert to old go-wire for now
* glide -> godep
* [types] ErrBadNonce -> ErrInvalidSequence
* [types] Replace tx.GetFeePayer with FeePayer(tx) - returns the first signer
* [types] NewStdTx takes the Fee
* [types] ParseAccount -> AccountDecoder; ErrTxParse -> ErrTxDecoder
* [x/auth] AnteHandler deducts fees
* [x/bank] Move some errors to `types`
* [x/bank] Remove sequence and signature from Input

FEATURES

* [examples/basecoin] New cool module to demonstrate use of state and custom transactions
* [basecoind] `show_node_id` command
* [lcd] Implement the Light Client Daemon and endpoints
* [types/stdlib] Queue functionality
* [store] Subspace iterator on IAVLTree
* [types] StdSignDoc is the document that gets signed (chainid, msg, sequence, fee)
* [types] CodeInvalidPubKey
* [types] StdFee, and StdTx takes the StdFee
* [specs] Progression of MVPs for IBC
* [x/ibc] Initial shell of IBC functionality (no proofs)
* [x/simplestake] Simple staking module with bonding/unbonding

IMPROVEMENTS

* Lots more tests!
* [client/builder] Helpers for forming and signing transactions
* [types] sdk.Address
* [specs] Staking

BUG FIXES

* [x/auth] Fix setting pubkey on new account
* [x/auth] Require signatures to include the sequences
* [baseapp] Dont panic on nil handler
* [basecoin] Check for empty bytes in account and tx

## 0.11.0 (March 1, 2017)

BREAKING CHANGES

* [examples] dummy -> kvstore
* [examples] Remove gaia
* [examples/basecoin] MakeTxCodec -> MakeCodec
* [types] CommitMultiStore interface has new `GetCommitKVStore(key StoreKey) CommitKVStore` method

FEATURES

* [examples/basecoin] CLI for `basecli` and `basecoind` (!)
* [baseapp] router.AddRoute returns Router

IMPROVEMENTS

* [baseapp] Run msg handlers on CheckTx
* [docs] Add spec for REST API
* [all] More tests!

BUG FIXES

* [baseapp] Fix panic on app restart
* [baseapp] InitChain does not call Commit
* [basecoin] Remove IBCStore because mounting multiple stores is currently broken

## 0.10.0 (February 20, 2017)

BREAKING CHANGES

* [baseapp] NewBaseApp(logger, db)
* [baseapp] NewContext(isCheckTx, header)
* [x/bank] CoinMapper -> CoinKeeper

FEATURES

* [examples/gaia] Mock CLI !
* [baseapp] InitChainer, BeginBlocker, EndBlocker
* [baseapp] MountStoresIAVL

IMPROVEMENTS

* [docs] Various improvements.
* [basecoin] Much simpler :)

BUG FIXES

* [baseapp] initialize and reset msCheck and msDeliver properly

## 0.9.0 (February 13, 2017)

BREAKING CHANGES

* Massive refactor. Basecoin works. Still needs <3

## 0.8.1

* Updates for dependencies

## 0.8.0 (December 18, 2017)

* Updates for dependencies

## 0.7.1 (October 11, 2017)

IMPROVEMENTS:

* server/commands: GetInitCmd takes list of options

## 0.7.0 (October 11, 2017)

BREAKING CHANGES:

* Everything has changed, and it's all about to change again, so don't bother using it yet!

## 0.6.2 (July 27, 2017)

IMPROVEMENTS:

* auto-test all tutorials to detect breaking changes
* move deployment scripts from `/scripts` to `/publish` for clarity

BUG FIXES:

* `basecoin init` ensures the address in genesis.json is valid
* fix bug that certain addresses couldn't receive ibc packets

## 0.6.1 (June 28, 2017)

Make lots of small cli fixes that arose when people were using the tools for
the testnet.

IMPROVEMENTS:

* basecoin
  * `basecoin start` supports all flags that `tendermint node` does, such as
    `--rpc.laddr`, `--p2p.seeds`, and `--p2p.skip_upnp`
  * fully supports `--log_level` and `--trace` for logger configuration
  * merkleeyes no longers spams the logs... unless you want it
    * Example: `basecoin start --log_level="merkleeyes:info,state:info,*:error"`
    * Example: `basecoin start --log_level="merkleeyes:debug,state:info,*:error"`
* basecli
  * `basecli init` is more intelligent and only complains if there really was
    a connected chain, not just random files
  * support `localhost:46657` or `http://localhost:46657` format for nodes,
    not just `tcp://localhost:46657`
  * Add `--genesis` to init to specify chain-id and validator hash
    * Example: `basecli init --node=localhost:46657 --genesis=$HOME/.basecoin/genesis.json`
  * `basecli rpc` has a number of methods to easily accept tendermint rpc, and verifies what it can

BUG FIXES:

* basecli
  * `basecli query account` accepts hex account address with or without `0x`
    prefix
  * gives error message when running commands on an unitialized chain, rather
    than some unintelligable panic

## 0.6.0 (June 22, 2017)

Make the basecli command the only way to use client-side, to enforce best
security practices. Lots of enhancements to get it up to production quality.

BREAKING CHANGES:

* ./cmd/commands -> ./cmd/basecoin/commands
* basecli
  * `basecli proof state get` -> `basecli query key`
  * `basecli proof tx get` -> `basecli query tx`
  * `basecli proof state get --app=account` -> `basecli query account`
  * use `--chain-id` not `--chainid` for consistency
  * update to use `--trace` not `--debug` for stack traces on errors
  * complete overhaul on how tx and query subcommands are added. (see counter or trackomatron for examples)
  * no longer supports counter app (see new countercli)
* basecoin
  * `basecoin init` takes an argument, an address to allocate funds to in the genesis
  * removed key2.json
  * removed all client side functionality from it (use basecli now for proofs)
    * no tx subcommand
    * no query subcommand
    * no account (query) subcommand
    * a few other random ones...
  * enhanced relay subcommand
    * relay start did what relay used to do
    * relay init registers both chains on one another (to set it up so relay start just works)
* docs
  * removed `example-plugin`, put `counter` inside `docs/guide`
* app
  * Implements ABCI handshake by proxying merkleeyes.Info()

IMPROVEMENTS:

* `basecoin init` support `--chain-id`
* intergrates tendermint 0.10.0 (not the rc-2, but the real thing)
* commands return error code (1) on failure for easier script testing
* add `reset_all` to basecli, and never delete keys on `init`
* new shutil based unit tests, with better coverage of the cli actions
* just `make fresh` when things are getting stale ;)

BUG FIXES:

* app: no longer panics on missing app_options in genesis (thanks, anton)
* docs: updated all docs... again
* ibc: fix panic on getting BlockID from commit without 100% precommits (still a TODO)

## 0.5.2 (June 2, 2017)

BUG FIXES:

* fix parsing of the log level from Tendermint config (#97)

## 0.5.1 (May 30, 2017)

BUG FIXES:

* fix ibc demo app to use proper tendermint flags, 0.10.0-rc2 compatibility
* Make sure all cli uses new json.Marshal not wire.JSONBytes

## 0.5.0 (May 27, 2017)

BREAKING CHANGES:

* only those related to the tendermint 0.9 -> 0.10 upgrade

IMPROVEMENTS:

* basecoin cli
  * integrates tendermint 0.10.0 and unifies cli (init, unsafe_reset_all, ...)
  * integrate viper, all command line flags can also be defined in environmental variables or config.toml
* genesis file
  * you can define accounts with either address or pub_key
  * sorts coins for you, so no silent errors if not in alphabetical order
* [light-client](https://github.com/tendermint/light-client) integration
  * no longer must you trust the node you connect to, prove everything!
  * new [basecli command](./cmd/basecli/README.md)
  * integrated [key management](https://github.com/tendermint/go-crypto/blob/master/cmd/README.md), stored encrypted locally
  * tracks validator set changes and proves everything from one initial validator seed
  * `basecli proof state` gets complete proofs for any abci state
  * `basecli proof tx` gets complete proof where a tx was stored in the chain
  * `basecli proxy` exposes tendermint rpc, but only passes through results after doing complete verification

BUG FIXES:

* no more silently ignored error with invalid coin names (eg. "17.22foo coin" used to parse as "17 foo", not warning/error)

## 0.4.1 (April 26, 2017)

BUG FIXES:

* Fix bug in `basecoin unsafe_reset_X` where the `priv_validator.json` was not being reset

## 0.4.0 (April 21, 2017)

BREAKING CHANGES:

* CLI now uses Cobra, which forced changes to some of the flag names and orderings

IMPROVEMENTS:

* `basecoin init` doesn't generate error if already initialized
* Much more testing

## 0.3.1 (March 23, 2017)

IMPROVEMENTS:

* CLI returns exit code 1 and logs error before exiting

## 0.3.0 (March 23, 2017)

BREAKING CHANGES:

* Remove `--data` flag and use `BCHOME` to set the home directory (defaults to `~/.basecoin`)
* Remove `--in-proc` flag and start Tendermint in-process by default (expect Tendermint files in $BCHOME/tendermint).
  To start just the ABCI app/server, use `basecoin start --without-tendermint`.
* Consolidate genesis files so the Basecoin genesis is an object under `app_options` in Tendermint genesis. For instance:

```
{
  "app_hash": "",
  "chain_id": "foo_bar_chain",
  "genesis_time": "0001-01-01T00:00:00.000Z",
  "validators": [
    {
      "amount": 10,
      "name": "",
      "pub_key": [
	1,
	"7B90EA87E7DC0C7145C8C48C08992BE271C7234134343E8A8E8008E617DE7B30"
      ]
    }
  ],
  "app_options": {
    "accounts": [{
      "pub_key": {
        "type": "ed25519",
        "data": "6880db93598e283a67c4d88fc67a8858aa2de70f713fe94a5109e29c137100c2"
      },
      "coins": [
        {
          "denom": "blank",
          "amount": 12345
        },
        {
          "denom": "ETH",
          "amount": 654321
        }
      ]
    }],
    "plugin_options": ["plugin1/key1", "value1", "plugin1/key2", "value2"]
  }
}
```

Note the array of key-value pairs is now under `app_options.plugin_options` while the `app_options` themselves are well formed.
We also changed `chainID` to `chain_id` and consolidated to have just one of them.

FEATURES:

* Introduce `basecoin init` and `basecoin unsafe_reset_all`

## 0.2.0 (March 6, 2017)

BREAKING CHANGES:

* Update to ABCI v0.4.0 and Tendermint v0.9.0
* Coins are specified on the CLI as `Xcoin`, eg. `5gold`
* `Cost` is now `Fee`

FEATURES:

* CLI for sending transactions and querying the state,
  designed to be easily extensible as plugins are implemented
* Run Basecoin in-process with Tendermint
* Add `/account` path in Query
* IBC plugin for InterBlockchain Communication
* Demo script of IBC between two chains

IMPROVEMENTS:

* Use new Tendermint `/commit` endpoint for crafting IBC transactions
* More unit tests
* Use go-crypto S structs and go-data for more standard JSON
* Demo uses fewer sleeps

BUG FIXES:

* Various little fixes in coin arithmetic
* More commit validation in IBC
* Return results from transactions

## PreHistory

##### January 14-18, 2017

* Update to Tendermint v0.8.0
* Cleanup a bit and release blog post

##### September 22, 2016

* Basecoin compiles again<|MERGE_RESOLUTION|>--- conflicted
+++ resolved
@@ -38,11 +38,9 @@
 * [docs] Reorganize documentation
 * [docs] Update staking spec, create WIP spec for slashing, and fees
 
-<<<<<<< HEAD
 ## 0.18.0 
-=======
+
 *June 9, 2018*
->>>>>>> cc11bd22
 
 BREAKING CHANGES
 
