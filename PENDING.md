## PENDING

BREAKING CHANGES
* [baseapp] Msgs are no longer run on CheckTx, removed `ctx.IsCheckTx()`
* [x/stake] Fixed the period check for the inflation calculation
<<<<<<< HEAD
* [x/stake] Inflation doesn't use rationals in calculation (performance boost)
=======
* \#1606 The following CLI commands have been switched to use `--from`
  * `gaiacli stake create-validator --address-validator`
  * `gaiacli stake edit-validator --address-validator`
  * `gaiacli stake delegate --address-delegator`
  * `gaiacli stake unbond begin --address-delegator`
  * `gaiacli stake unbond complete --address-delegator`
  * `gaiacli stake redelegate begin --address-delegator`
  * `gaiacli stake redelegate complete --address-delegator`
  * `gaiacli stake unrevoke [validator-address]`
  * `gaiacli gov submit-proposal --proposer`
  * `gaiacli gov deposit --depositer`
  * `gaiacli gov vote --voter`
>>>>>>> a054532a

FEATURES
* [lcd] Can now query governance proposals by ProposalStatus
* [x/mock/simulation] Randomized simulation framework
  * Modules specify invariants and operations, preferably in an x/[module]/simulation package
  * Modules can test random combinations of their own operations
  * Applications can integrate operations and invariants from modules together for an integrated simulation
* [baseapp] Initialize validator set on ResponseInitChain
* Added support for cosmos-sdk-cli tool under cosmos-sdk/cmd	
   * This allows SDK users to init a new project repository with a single command.

IMPROVEMENTS
* [baseapp] Allow any alphanumeric character in route
* [cli] Improve error messages for all txs when the account doesn't exist
* [tools] Remove `rm -rf vendor/` from `make get_vendor_deps`
* [x/stake] Add revoked to human-readable validator 

BUG FIXES
*  \#1666 Add intra-tx counter to the genesis validators<|MERGE_RESOLUTION|>--- conflicted
+++ resolved
@@ -3,9 +3,7 @@
 BREAKING CHANGES
 * [baseapp] Msgs are no longer run on CheckTx, removed `ctx.IsCheckTx()`
 * [x/stake] Fixed the period check for the inflation calculation
-<<<<<<< HEAD
 * [x/stake] Inflation doesn't use rationals in calculation (performance boost)
-=======
 * \#1606 The following CLI commands have been switched to use `--from`
   * `gaiacli stake create-validator --address-validator`
   * `gaiacli stake edit-validator --address-validator`
@@ -18,7 +16,6 @@
   * `gaiacli gov submit-proposal --proposer`
   * `gaiacli gov deposit --depositer`
   * `gaiacli gov vote --voter`
->>>>>>> a054532a
 
 FEATURES
 * [lcd] Can now query governance proposals by ProposalStatus
